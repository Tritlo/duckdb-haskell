{-# LANGUAGE BlockArguments #-}
{-# LANGUAGE LambdaCase #-}
{-# LANGUAGE NamedFieldPuns #-}
{-# LANGUAGE PatternSynonyms #-}

{- |
Module      : Database.DuckDB.Simple
Description : High-level DuckDB API in the duckdb-simple style.

The API mirrors the ergonomics of @sqlite-simple@ while being backed by the
DuckDB C API. It supports connection management, parameter binding, execution,
and typed result decoding. See 'README.md' for usage examples.
-}
module Database.DuckDB.Simple (
    -- * Connections
    Connection,
    open,
    close,
    withConnection,

    -- * Queries and statements
    Query (..),
    Statement,
    openStatement,
    closeStatement,
    withStatement,
    clearStatementBindings,
    namedParameterIndex,
    executeStatement,
    execute,
    executeMany,
    execute_,
    bind,
    bindNamed,
    executeNamed,
    queryNamed,
    withTransaction,
    withImmediateTransaction,
    withExclusiveTransaction,
    withSavepoint,
    query,
    query_,

    -- * Errors and conversions
    SQLError (..),
    FormatError (..),
    ResultError (..),
    FromField (..),
    FromRow (..),
    RowParser,
    field,
    fieldWith,
    numFieldsRemaining,
    -- Re-export parameter helper types.
    ToField (..),
    ToRow (..),
    FieldBinding,
    NamedParam (..),
    Null (..),
    Only (..),
    -- * User-defined scalar functions
    Function,
    createFunction,
    deleteFunction,
) where

import Control.Exception (bracket, mask, onException, throwIO, try)
import Control.Monad (forM, void, when, zipWithM_)
import Data.IORef (atomicModifyIORef', mkWeakIORef, newIORef)
import Data.Maybe (isJust, isNothing)
import Data.Text (Text)
import qualified Data.Text as Text
import qualified Data.Text.Foreign as TextForeign
import Database.DuckDB.FFI
import Database.DuckDB.Simple.FromField (
    Field (..),
    FieldValue (..),
    FromField (..),
    ResultError (..),
 )
<<<<<<< HEAD
import Database.DuckDB.Simple.FromRow (
    FromRow (..),
    RowParser,
    field,
    fieldWith,
    numFieldsRemaining,
    parseRow,
    resultErrorToSqlError,
 )
=======
import Database.DuckDB.Simple.FromRow (FromRow (..), resultErrorToSqlError)
import Database.DuckDB.Simple.Function (Function, createFunction, deleteFunction)
>>>>>>> 3b2a74c3
import Database.DuckDB.Simple.Internal (
    Connection (..),
    ConnectionState (..),
    Query (..),
    SQLError (..),
    Statement (..),
    StatementState (..),
    withConnectionHandle,
    withQueryCString,
    withStatementHandle,
 )
import Database.DuckDB.Simple.ToField (FieldBinding, NamedParam (..), ToField (..), bindFieldBinding, renderFieldBinding)
import Database.DuckDB.Simple.ToRow (ToRow (..))
import Database.DuckDB.Simple.Types (FormatError (..), Null (..), Only (..))
import Foreign.C.String (CString, peekCString, withCString)
import Foreign.C.Types (CBool (..), CDouble (..))
import Foreign.Marshal.Alloc (alloca)
import Foreign.Ptr (Ptr, castPtr, nullPtr)
import Foreign.Storable (peek, poke)

-- | Open a DuckDB database located at the supplied path.
open :: FilePath -> IO Connection
open path =
    mask \restore -> do
        db <- restore (openDatabase path)
        conn <-
            restore (connectDatabase db)
                `onException` closeDatabaseHandle db
        connection <-
            createConnection db conn
                `onException` do
                    closeConnectionHandle conn
                    closeDatabaseHandle db
        pure connection

-- | Close a connection.  The operation is idempotent.
close :: Connection -> IO ()
close Connection{connectionState} =
    void $
        atomicModifyIORef' connectionState \case
            ConnectionClosed -> (ConnectionClosed, pure ())
            openState@(ConnectionOpen{}) ->
                (ConnectionClosed, closeHandles openState)

-- | Run an action with a freshly opened connection, closing it afterwards.
withConnection :: FilePath -> (Connection -> IO a) -> IO a
withConnection path = bracket (open path) close

-- | Prepare a SQL statement for execution.
openStatement :: Connection -> Query -> IO Statement
openStatement conn query =
    mask \restore -> do
        handle <-
            restore $
                withConnectionHandle conn \connPtr ->
                    withQueryCString query \sql ->
                        alloca \stmtPtr -> do
                            rc <- c_duckdb_prepare connPtr sql stmtPtr
                            stmt <- peek stmtPtr
                            if rc == DuckDBSuccess
                                then pure stmt
                                else do
                                    errMsg <- fetchPrepareError stmt
                                    c_duckdb_destroy_prepare stmtPtr
                                    throwIO $ mkPrepareError query errMsg
        createStatement conn handle query
            `onException` destroyPrepared handle

-- | Finalise a prepared statement.  The operation is idempotent.
closeStatement :: Statement -> IO ()
closeStatement Statement{statementState} =
    void $
        atomicModifyIORef' statementState \case
            StatementClosed -> (StatementClosed, pure ())
            StatementOpen{statementHandle} ->
                (StatementClosed, destroyPrepared statementHandle)

-- | Run an action with a prepared statement, closing it afterwards.
withStatement :: Connection -> Query -> (Statement -> IO a) -> IO a
withStatement conn sql = bracket (openStatement conn sql) closeStatement

-- | Bind positional parameters to a prepared statement, replacing any previous bindings.
bind :: Statement -> [FieldBinding] -> IO ()
bind stmt fields = do
    withStatementHandle stmt \handle -> do
        let actual = length fields
        expected <- fmap fromIntegral (c_duckdb_nparams handle)
        when (actual /= expected) $
            throwFormatErrorBindings stmt (parameterCountMessage expected actual) fields
        parameterNames <- fetchParameterNames handle expected
        when (any isJust parameterNames) $
            throwFormatErrorBindings stmt (Text.pack "duckdb-simple: statement defines named parameters; use executeNamed or bindNamed") fields
    clearStatementBindings stmt
    zipWithM_ apply [1 ..] fields
  where
    parameterCountMessage expected actual =
        Text.pack $
            "duckdb-simple: SQL query contains "
                <> show expected
                <> " parameter(s), but "
                <> show actual
                <> " argument(s) were supplied"

    apply :: Int -> FieldBinding -> IO ()
    apply idx field = bindFieldBinding stmt (fromIntegral idx :: DuckDBIdx) field

-- | Bind named parameters to a prepared statement, preserving any positional bindings.
bindNamed :: Statement -> [NamedParam] -> IO ()
bindNamed stmt params =
    let bindings = fmap (\(name := value) -> (name, toField value)) params
        parameterCountMessage expected actual =
            Text.pack $
                "duckdb-simple: SQL query contains "
                    <> show expected
                    <> " named parameter(s), but "
                    <> show actual
                    <> " argument(s) were supplied"
        unknownNameMessage name =
            Text.concat
                [ Text.pack "duckdb-simple: unknown named parameter "
                , name
                ]
        apply (name, binding) = do
            mIdx <- namedParameterIndex stmt name
            case mIdx of
                Nothing ->
                    throwFormatErrorNamed stmt (unknownNameMessage name) bindings
                Just idx -> bindFieldBinding stmt (fromIntegral idx :: DuckDBIdx) binding
     in do
            withStatementHandle stmt \handle -> do
                let actual = length bindings
                expected <- fmap fromIntegral (c_duckdb_nparams handle)
                when (actual /= expected) $
                    throwFormatErrorNamed stmt (parameterCountMessage expected actual) bindings
                parameterNames <- fetchParameterNames handle expected
                when (all isNothing parameterNames && expected > 0) $
                    throwFormatErrorNamed stmt (Text.pack "duckdb-simple: statement does not define named parameters; use positional bindings or adjust the SQL") bindings
            clearStatementBindings stmt
            mapM_ apply bindings

fetchParameterNames :: DuckDBPreparedStatement -> Int -> IO [Maybe Text]
fetchParameterNames handle count =
    forM [1 .. count] \idx -> do
        namePtr <- c_duckdb_parameter_name handle (fromIntegral idx)
        if namePtr == nullPtr
            then pure Nothing
            else do
                name <- Text.pack <$> peekCString namePtr
                c_duckdb_free (castPtr namePtr)
                let normalized = normalizeName name
                if normalized == Text.pack (show idx)
                    then pure Nothing
                    else pure (Just name)

-- | Remove all parameter bindings associated with a prepared statement.
clearStatementBindings :: Statement -> IO ()
clearStatementBindings stmt =
    withStatementHandle stmt \handle -> do
        rc <- c_duckdb_clear_bindings handle
        when (rc /= DuckDBSuccess) $ do
            err <- fetchPrepareError handle
            throwIO $ mkPrepareError (statementQuery stmt) err

-- | Look up the 1-based index of a named placeholder.
namedParameterIndex :: Statement -> Text -> IO (Maybe Int)
namedParameterIndex stmt name =
    withStatementHandle stmt \handle ->
        let normalized = normalizeName name
         in TextForeign.withCString normalized \cName ->
                alloca \idxPtr -> do
                    rc <- c_duckdb_bind_parameter_index handle idxPtr cName
                    if rc == DuckDBSuccess
                        then do
                            idx <- peek idxPtr
                            if idx == 0
                                then pure Nothing
                                else pure (Just (fromIntegral idx))
                        else pure Nothing

-- | Execute a prepared statement and return the number of affected rows.
executeStatement :: Statement -> IO Int
executeStatement stmt =
    withStatementHandle stmt \handle ->
        alloca \resPtr -> do
            rc <- c_duckdb_execute_prepared handle resPtr
            if rc == DuckDBSuccess
                then do
                    changed <- rowsChanged resPtr
                    c_duckdb_destroy_result resPtr
                    pure changed
                else do
                    (errMsg, _) <- fetchResultError resPtr
                    c_duckdb_destroy_result resPtr
                    throwIO $ mkPrepareError (statementQuery stmt) errMsg

-- | Execute a query with positional parameters and return the affected row count.
execute :: (ToRow q) => Connection -> Query -> q -> IO Int
execute conn queryText params =
    withStatement conn queryText \stmt -> do
        bind stmt (toRow params)
        executeStatement stmt

-- | Execute the same query multiple times with different parameter sets.
executeMany :: (ToRow q) => Connection -> Query -> [q] -> IO Int
executeMany conn queryText rows =
    withStatement conn queryText \stmt -> do
        changes <- mapM (\row -> bind stmt (toRow row) >> executeStatement stmt) rows
        pure (sum changes)

-- | Execute an ad-hoc query without parameters and return the affected row count.
execute_ :: Connection -> Query -> IO Int
execute_ conn queryText =
    withConnectionHandle conn \connPtr ->
        withQueryCString queryText \sql ->
            alloca \resPtr -> do
                rc <- c_duckdb_query connPtr sql resPtr
                if rc == DuckDBSuccess
                    then do
                        changed <- rowsChanged resPtr
                        c_duckdb_destroy_result resPtr
                        pure changed
                    else do
                        (errMsg, errType) <- fetchResultError resPtr
                        c_duckdb_destroy_result resPtr
                        throwIO $ mkExecuteError queryText errMsg errType

-- | Execute a query that uses named parameters.
executeNamed :: Connection -> Query -> [NamedParam] -> IO Int
executeNamed conn queryText params =
    withStatement conn queryText \stmt -> do
        bindNamed stmt params
        executeStatement stmt

-- | Run a parameterised query and decode all rows eagerly.
query :: (ToRow q, FromRow r) => Connection -> Query -> q -> IO [r]
query conn queryText params =
    withStatement conn queryText \stmt -> do
        bind stmt (toRow params)
        withStatementHandle stmt \handle ->
            alloca \resPtr -> do
                rc <- c_duckdb_execute_prepared handle resPtr
                if rc == DuckDBSuccess
                    then do
                        rows <- collectRows resPtr
                        c_duckdb_destroy_result resPtr
                        convertRows queryText rows
                    else do
                        (errMsg, errType) <- fetchResultError resPtr
                        c_duckdb_destroy_result resPtr
                        throwIO $ mkExecuteError queryText errMsg errType

-- | Run a query that uses named parameters and decode all rows eagerly.
queryNamed :: (FromRow r) => Connection -> Query -> [NamedParam] -> IO [r]
queryNamed conn queryText params =
    withStatement conn queryText \stmt -> do
        bindNamed stmt params
        withStatementHandle stmt \handle ->
            alloca \resPtr -> do
                rc <- c_duckdb_execute_prepared handle resPtr
                if rc == DuckDBSuccess
                    then do
                        rows <- collectRows resPtr
                        c_duckdb_destroy_result resPtr
                        convertRows queryText rows
                    else do
                        (errMsg, errType) <- fetchResultError resPtr
                        c_duckdb_destroy_result resPtr
                        throwIO $ mkExecuteError queryText errMsg errType

-- | Run a query without supplying parameters and decode all rows eagerly.
query_ :: (FromRow r) => Connection -> Query -> IO [r]
query_ conn queryText =
    withConnectionHandle conn \connPtr ->
        withQueryCString queryText \sql ->
            alloca \resPtr -> do
                rc <- c_duckdb_query connPtr sql resPtr
                if rc == DuckDBSuccess
                    then do
                        rows <- collectRows resPtr
                        c_duckdb_destroy_result resPtr
                        convertRows queryText rows
                    else do
                        (errMsg, errType) <- fetchResultError resPtr
                        c_duckdb_destroy_result resPtr
                        throwIO $ mkExecuteError queryText errMsg errType

-- | Run an action inside a deferred transaction.
withTransaction :: Connection -> IO a -> IO a
withTransaction =
    withTransactionMode
        (Query (Text.pack "BEGIN TRANSACTION"))
        (Query (Text.pack "COMMIT"))
        (Query (Text.pack "ROLLBACK"))

-- | Run an action inside an immediate transaction.
withImmediateTransaction :: Connection -> IO a -> IO a
withImmediateTransaction =
    withTransactionMode
        (Query (Text.pack "BEGIN TRANSACTION"))
        (Query (Text.pack "COMMIT"))
        (Query (Text.pack "ROLLBACK"))

-- | Run an action inside an exclusive transaction.
withExclusiveTransaction :: Connection -> IO a -> IO a
withExclusiveTransaction =
    withTransactionMode
        (Query (Text.pack "BEGIN TRANSACTION"))
        (Query (Text.pack "COMMIT"))
        (Query (Text.pack "ROLLBACK"))

{- | Run an action within a named savepoint.
  Throws an 'SQLError' when the underlying DuckDB build does not support savepoints.
-}
withSavepoint :: Connection -> Text -> IO a -> IO a
withSavepoint conn label action =
    mask \restore -> do
        let begin = Query (Text.concat [Text.pack "SAVEPOINT ", label])
        beginResult <- try (execute_ conn begin)
        case beginResult of
            Left err
                | isSavepointUnsupported err -> throwIO (savepointUnsupportedError begin)
                | otherwise -> throwIO err
            Right _ -> do
                let commit = Query (Text.concat [Text.pack "RELEASE ", label])
                    rollback = Query (Text.concat [Text.pack "ROLLBACK TO ", label])
                    rollbackAction = executeIgnore conn rollback
                result <- restore action `onException` rollbackAction
                void (execute_ conn commit)
                pure result

withTransactionMode :: Query -> Query -> Query -> Connection -> IO a -> IO a
withTransactionMode begin commit rollback conn action =
    mask \restore -> do
        void (execute_ conn begin)
        let rollbackAction = executeIgnore conn rollback
        result <- restore action `onException` rollbackAction
        void (execute_ conn commit)
        pure result

executeIgnore :: Connection -> Query -> IO ()
executeIgnore conn q = void (execute_ conn q)

-- Internal helpers -----------------------------------------------------------

createConnection :: DuckDBDatabase -> DuckDBConnection -> IO Connection
createConnection db conn = do
    ref <- newIORef (ConnectionOpen db conn)
    _ <-
        mkWeakIORef ref $
            void $
                atomicModifyIORef' ref \case
                    ConnectionClosed -> (ConnectionClosed, pure ())
                    openState@(ConnectionOpen{}) ->
                        (ConnectionClosed, closeHandles openState)
    pure Connection{connectionState = ref}

createStatement :: Connection -> DuckDBPreparedStatement -> Query -> IO Statement
createStatement parent handle query = do
    ref <- newIORef (StatementOpen handle)
    _ <-
        mkWeakIORef ref $
            void $
                atomicModifyIORef' ref \case
                    StatementClosed -> (StatementClosed, pure ())
                    StatementOpen{statementHandle} ->
                        (StatementClosed, destroyPrepared statementHandle)
    pure
        Statement
            { statementState = ref
            , statementConnection = parent
            , statementQuery = query
            }

openDatabase :: FilePath -> IO DuckDBDatabase
openDatabase path =
    alloca \dbPtr ->
        alloca \errPtr -> do
            poke errPtr nullPtr
            withCString path \cPath -> do
                rc <- c_duckdb_open_ext cPath dbPtr nullPtr errPtr
                if rc == DuckDBSuccess
                    then do
                        db <- peek dbPtr
                        maybeFreeErr errPtr
                        pure db
                    else do
                        errMsg <- peekError errPtr
                        maybeFreeErr errPtr
                        throwIO $ mkOpenError errMsg

connectDatabase :: DuckDBDatabase -> IO DuckDBConnection
connectDatabase db =
    alloca \connPtr -> do
        rc <- c_duckdb_connect db connPtr
        if rc == DuckDBSuccess
            then peek connPtr
            else throwIO mkConnectError

closeHandles :: ConnectionState -> IO ()
closeHandles ConnectionClosed = pure ()
closeHandles ConnectionOpen{connectionDatabase, connectionHandle} = do
    closeConnectionHandle connectionHandle
    closeDatabaseHandle connectionDatabase

closeConnectionHandle :: DuckDBConnection -> IO ()
closeConnectionHandle conn =
    alloca \ptr -> poke ptr conn >> c_duckdb_disconnect ptr

closeDatabaseHandle :: DuckDBDatabase -> IO ()
closeDatabaseHandle db =
    alloca \ptr -> poke ptr db >> c_duckdb_close ptr

destroyPrepared :: DuckDBPreparedStatement -> IO ()
destroyPrepared stmt =
    alloca \ptr -> poke ptr stmt >> c_duckdb_destroy_prepare ptr

fetchPrepareError :: DuckDBPreparedStatement -> IO Text
fetchPrepareError stmt = do
    msgPtr <- c_duckdb_prepare_error stmt
    if msgPtr == nullPtr
        then pure (Text.pack "duckdb-simple: prepare failed")
        else Text.pack <$> peekCString msgPtr

fetchResultError :: Ptr DuckDBResult -> IO (Text, Maybe DuckDBErrorType)
fetchResultError resultPtr = do
    msgPtr <- c_duckdb_result_error resultPtr
    msg <-
        if msgPtr == nullPtr
            then pure (Text.pack "duckdb-simple: query failed")
            else Text.pack <$> peekCString msgPtr
    errType <- c_duckdb_result_error_type resultPtr
    let classified =
            if errType == DuckDBErrorInvalid
                then Nothing
                else Just errType
    pure (msg, classified)

mkOpenError :: Text -> SQLError
mkOpenError msg =
    SQLError
        { sqlErrorMessage = msg
        , sqlErrorType = Nothing
        , sqlErrorQuery = Nothing
        }

mkConnectError :: SQLError
mkConnectError =
    SQLError
        { sqlErrorMessage = Text.pack "duckdb-simple: failed to create connection handle"
        , sqlErrorType = Nothing
        , sqlErrorQuery = Nothing
        }

mkPrepareError :: Query -> Text -> SQLError
mkPrepareError query msg =
    SQLError
        { sqlErrorMessage = msg
        , sqlErrorType = Nothing
        , sqlErrorQuery = Just query
        }

mkExecuteError :: Query -> Text -> Maybe DuckDBErrorType -> SQLError
mkExecuteError query msg errType =
    SQLError
        { sqlErrorMessage = msg
        , sqlErrorType = errType
        , sqlErrorQuery = Just query
        }

throwFormatError :: Statement -> Text -> [String] -> IO a
throwFormatError Statement{statementQuery} message params =
    throwIO
        FormatError
            { formatErrorMessage = message
            , formatErrorQuery = statementQuery
            , formatErrorParams = params
            }

throwFormatErrorBindings :: Statement -> Text -> [FieldBinding] -> IO a
throwFormatErrorBindings stmt message bindings =
    throwFormatError stmt message (map renderFieldBinding bindings)

throwFormatErrorNamed :: Statement -> Text -> [(Text, FieldBinding)] -> IO a
throwFormatErrorNamed stmt message bindings =
    throwFormatError stmt message (map renderNamed bindings)
  where
    renderNamed (name, binding) =
        Text.unpack name <> " := " <> renderFieldBinding binding

isSavepointUnsupported :: SQLError -> Bool
isSavepointUnsupported SQLError{sqlErrorMessage} =
    Text.isInfixOf (Text.pack "SAVEPOINT") sqlErrorMessage

savepointUnsupportedError :: Query -> SQLError
savepointUnsupportedError query =
    SQLError
        { sqlErrorMessage = Text.pack "duckdb-simple: savepoints are not supported by this DuckDB build"
        , sqlErrorType = Nothing
        , sqlErrorQuery = Just query
        }

normalizeName :: Text -> Text
normalizeName name =
    case Text.uncons name of
        Just (prefix, rest)
            | prefix == ':' || prefix == '$' || prefix == '@' -> rest
        _ -> name

rowsChanged :: Ptr DuckDBResult -> IO Int
rowsChanged resPtr = fromIntegral <$> c_duckdb_rows_changed resPtr

convertRows :: (FromRow r) => Query -> [[Field]] -> IO [r]
convertRows queryText rows =
    case traverse (parseRow fromRow) rows of
        Left err -> throwIO (resultErrorToSqlError queryText err)
        Right ok -> pure ok

collectRows :: Ptr DuckDBResult -> IO [[Field]]
collectRows resPtr = do
    columnCount <- fromIntegral <$> c_duckdb_column_count resPtr
    rowCount <- fromIntegral <$> c_duckdb_row_count resPtr
    mapM (collectRow resPtr columnCount) [0 .. rowCount - 1]

collectRow :: Ptr DuckDBResult -> Int -> Int -> IO [Field]
collectRow resPtr columnCount rowIndex =
    mapM (collectField resPtr rowIndex) [0 .. columnCount - 1]

collectField :: Ptr DuckDBResult -> Int -> Int -> IO Field
collectField resPtr rowIndex columnIndex = do
    namePtr <- c_duckdb_column_name resPtr (fromIntegral columnIndex)
    name <-
        if namePtr == nullPtr
            then pure (Text.pack ("column" <> show columnIndex))
            else Text.pack <$> peekCString namePtr
    dtype <- c_duckdb_column_type resPtr (fromIntegral columnIndex)
    value <- fetchFieldValue resPtr dtype columnIndex rowIndex
    pure
        Field
            { fieldName = name
            , fieldIndex = columnIndex
            , fieldValue = value
            }

fetchFieldValue :: Ptr DuckDBResult -> DuckDBType -> Int -> Int -> IO FieldValue
fetchFieldValue resPtr dtype columnIndex rowIndex = do
    let duckCol = fromIntegral columnIndex
        duckRow = fromIntegral rowIndex
    isNull <- c_duckdb_value_is_null resPtr duckCol duckRow
    if isNull /= CBool 0
        then pure FieldNull
        else case dtype of
            DuckDBTypeBoolean -> do
                CBool b <- c_duckdb_value_boolean resPtr duckCol duckRow
                pure (FieldBool (b /= 0))
            DuckDBTypeTinyInt -> FieldInt <$> c_duckdb_value_int64 resPtr duckCol duckRow
            DuckDBTypeSmallInt -> FieldInt <$> c_duckdb_value_int64 resPtr duckCol duckRow
            DuckDBTypeInteger -> FieldInt <$> c_duckdb_value_int64 resPtr duckCol duckRow
            DuckDBTypeBigInt -> FieldInt <$> c_duckdb_value_int64 resPtr duckCol duckRow
            DuckDBTypeHugeInt -> FieldInt <$> c_duckdb_value_int64 resPtr duckCol duckRow
            DuckDBTypeUTinyInt -> FieldInt <$> c_duckdb_value_int64 resPtr duckCol duckRow
            DuckDBTypeUSmallInt -> FieldInt <$> c_duckdb_value_int64 resPtr duckCol duckRow
            DuckDBTypeUInteger -> FieldInt <$> c_duckdb_value_int64 resPtr duckCol duckRow
            DuckDBTypeUBigInt -> FieldInt <$> c_duckdb_value_int64 resPtr duckCol duckRow
            DuckDBTypeFloat -> do
                CDouble d <- c_duckdb_value_double resPtr duckCol duckRow
                pure (FieldDouble (realToFrac d))
            DuckDBTypeDouble -> do
                CDouble d <- c_duckdb_value_double resPtr duckCol duckRow
                pure (FieldDouble (realToFrac d))
            DuckDBTypeVarchar -> FieldText <$> fetchTextValue resPtr duckCol duckRow
            _ -> FieldText <$> fetchTextValue resPtr duckCol duckRow

fetchTextValue :: Ptr DuckDBResult -> DuckDBIdx -> DuckDBIdx -> IO Text
fetchTextValue resPtr columnIndex rowIndex = do
    strPtr <- c_duckdb_value_varchar resPtr columnIndex rowIndex
    if strPtr == nullPtr
        then pure Text.empty
        else do
            value <- peekCString strPtr
            c_duckdb_free (castPtr strPtr)
            pure (Text.pack value)

peekError :: Ptr CString -> IO Text
peekError ptr = do
    errPtr <- peek ptr
    if errPtr == nullPtr
        then pure (Text.pack "duckdb-simple: failed to open database")
        else do
            message <- peekCString errPtr
            pure (Text.pack message)

maybeFreeErr :: Ptr CString -> IO ()
maybeFreeErr ptr = do
    errPtr <- peek ptr
    when (errPtr /= nullPtr) $ c_duckdb_free (castPtr errPtr)<|MERGE_RESOLUTION|>--- conflicted
+++ resolved
@@ -78,7 +78,6 @@
     FromField (..),
     ResultError (..),
  )
-<<<<<<< HEAD
 import Database.DuckDB.Simple.FromRow (
     FromRow (..),
     RowParser,
@@ -88,10 +87,7 @@
     parseRow,
     resultErrorToSqlError,
  )
-=======
-import Database.DuckDB.Simple.FromRow (FromRow (..), resultErrorToSqlError)
 import Database.DuckDB.Simple.Function (Function, createFunction, deleteFunction)
->>>>>>> 3b2a74c3
 import Database.DuckDB.Simple.Internal (
     Connection (..),
     ConnectionState (..),
